from enum import Enum
from pydantic import BaseModel
from pydantic_settings import BaseSettings
from typing import List, Optional


class MultiModelModes(str, Enum):
    TEXT = "text"
    IMAGE = "image"
    AUDIO = "audio"
    FRAMES = "frames"
    VIDEO = "video"
    FRAMES_AND_AUDIO = "frames_and_audio"



class Settings(BaseSettings):
    # Name of this annotator
    mm_annotator_name: str
    # Version of this annotator
    # TODO add these to the settings
    mm_annotator_version: str
    # Log level
    mm_log_level: str
    # # # model_name
    # Name of this annotator
    mm_model_version: str
    #cach_size
    mm_model_cache_size: str



# Documentation response
class DUUIMMDocumentation(BaseModel):
    # Name of this annotator
    annotator_name: str

    # Version of this annotator
    version: str

    # Annotator implementation language (Python, Java, ...)
    implementation_lang: Optional[str]

    # Optional map of additional meta data
    meta: Optional[dict]

    # Docker container id, if any
    docker_container_id: Optional[str]

    # Optional map of supported parameters
    parameters: Optional[dict]


class ImageType(BaseModel):
    """
    org.texttechnologylab.annotation.type.Image
    """
    src: str
    width: int
    height: int
    begin: int
    end: int

class Entity(BaseModel):
    """
    Named bounding box entity
    name: entity name
    begin: start position
    end: end position
    bounding_box: list of bounding box coordinates
    """
    name: str
    begin: int
    end: int
    bounding_box: List[tuple[float, float, float, float]]

class LLMMessage(BaseModel):
    role: str = None
    content: str
    class_module: str = None
    class_name: str = None
    fillable: bool = False
    context_name: str = None
    ref: int   # internal cas annotation id


class LLMPrompt(BaseModel):
    messages: List[LLMMessage]
    args: Optional[str]  # json string
    ref: Optional[int]   # internal cas annotation id

class LLMResult(BaseModel):
    meta: str  # json string
    prompt_ref: int   # internal cas annotation id
    message_ref: str   # internal cas annotation id

class VideoTypes(BaseModel):
    """
    org.texttechnologylab.annotation.type.Video
    """
    src: str
    length: int = -1
    fps: int = -1
    begin: int
    end: int


class AudioType(BaseModel):
    """
    org.texttechnologylab.annotation.type.Audio
    """
    src: str
    begin: int
    end: int

# Request sent by DUUI
# Note, this is transformed by the Lua script
class DUUIMMRequest(BaseModel):

    # list of images
    images: Optional[List[ImageType]]
    # audio
    audios: Optional[List[AudioType]]

    # videos
    videos :Optional[List[VideoTypes]]

    # List of prompt
    prompts: List[LLMPrompt]

    # doc info
    doc_lang: str

    # model name
    model_name: str

    # individual or multiple image processing
    individual: bool = False

    # mode for complex
    mode: MultiModelModes = MultiModelModes.TEXT





# Response sent by DUUI
# Note, this is transformed by the Lua script
class DUUIMMResponse(BaseModel):
    # list of processed text
    processed_text: Optional[List[LLMResult]]
    # model source
    model_source: str
    # model language
    model_lang: str
    # model version
    model_version: str
    # model name
    model_name: str
    # list of errors
<<<<<<< HEAD
    errors: Optional[List[LLMResult]]
=======
    errors: Optional[List[dict | str]]
>>>>>>> b20d24d1
    # original prompt
    prompts: List[Optional[LLMPrompt]] = []<|MERGE_RESOLUTION|>--- conflicted
+++ resolved
@@ -158,10 +158,7 @@
     # model name
     model_name: str
     # list of errors
-<<<<<<< HEAD
     errors: Optional[List[LLMResult]]
-=======
-    errors: Optional[List[dict | str]]
->>>>>>> b20d24d1
+
     # original prompt
     prompts: List[Optional[LLMPrompt]] = []