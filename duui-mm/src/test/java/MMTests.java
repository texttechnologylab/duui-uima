--- conflicted
+++ resolved
@@ -612,7 +612,6 @@
         }
     }
 
-<<<<<<< HEAD
 @Test
     public void testFramesOnlyQwen7B() throws Exception {
         composer.add(
@@ -648,9 +647,6 @@
         }
     }
 
-=======
->>>>>>> b20d24d1
-
     @Test
     public void testFramesOnlyQwen() throws Exception {
         composer.add(
@@ -731,44 +727,6 @@
         composer.add(
                 new DUUIRemoteDriver.Component(url)
                         .withParameter("model_name", "Qwen/Qwen2.5-VL-3B-Instruct")
-<<<<<<< HEAD
-=======
-                        .withParameter("mode", "video")
-                        .build().withTimeout(1000)
-        );
-
-        // Optional: Add UIMA XmiWriter for output storage
-        composer.add(new DUUIUIMADriver.Component(createEngineDescription(XmiWriter.class,
-                XmiWriter.PARAM_TARGET_LOCATION, "src/test/results/video/",
-                XmiWriter.PARAM_PRETTY_PRINT, true,
-                XmiWriter.PARAM_OVERWRITE, true,
-                XmiWriter.PARAM_VERSION, "1.1"
-        )).build());
-
-        // Load video and convert to base64
-        String videoPath = "src/test/resources/videos/kids_video.mp4";
-        String videoBase64 = convertFileToBase64(videoPath);
-
-        List<String> prompts = Collections.singletonList("Describe what happens in the video.");
-
-        // Create CAS with 1 video and 1 prompt
-        createCasWithVideo("en", prompts, videoBase64);
-
-        // Run pipeline
-        composer.run(cas);
-
-        // Optionally verify the outputs
-        int idx = 0;
-        for (Video vid : JCasUtil.select(cas, Video.class)) {
-            saveBase64ToVideo(vid.getSrc(), "src/test/results/video/video_output_" + idx++ + ".mp4");
-        }
-    }@Test
-    public void testVideoQwenVllm() throws Exception {
-
-        composer.add(
-                new DUUIRemoteDriver.Component(url)
-                        .withParameter("model_name", "vllm/Qwen/Qwen2.5-VL-7B-Instruct")
->>>>>>> b20d24d1
                         .withParameter("mode", "video")
                         .build().withTimeout(1000)
         );
