from pydantic import BaseModel
from pydantic_settings import BaseSettings
from typing import List, Optional, Dict, Union
import logging
from time import time
from fastapi import FastAPI, Response
from cassis import load_typesystem
from functools import lru_cache
from threading import Lock
from starlette.responses import PlainTextResponse
from Readability import ReadabilityMetricsTextStat, ReadabilityMetricsDiversity, ReadabilityCompute
model_lock = Lock()

class Settings(BaseSettings):
    # Name of this annotator
    annotator_name: str
    # Version of this annotator
    annotator_version: str
    # Log level
    log_level: str
    # model_name
    model_name: str
    # Name of this annotator
    model_version: str
    #cach_size
    model_cache_size: int
    # url of the model
    model_source: str
    # language of the model
    model_lang: str


# Load settings from env vars
settings = Settings()
lru_cache_with_size = lru_cache(maxsize=settings.model_cache_size)
logging.basicConfig(level=settings.log_level)
logger = logging.getLogger(__name__)


# Load the predefined typesystem that is needed for this annotator to work
typesystem_filename = 'TypeSystemTextReadability.xml'
logger.debug("Loading typesystem from \"%s\"", typesystem_filename)
with open(typesystem_filename, 'rb') as f:
    typesystem = load_typesystem(f)
    logger.debug("Base typesystem:")
    logger.debug(typesystem.to_xml())

# Load the Lua communication script
lua_communication_script_filename = "duui_readability.lua"
logger.debug("Loading Lua communication script from \"%s\"", lua_communication_script_filename)

class DUUIParams(BaseModel):
    homogenization: bool
    compression: bool
    ngram: int

# Request sent by DUUI
# Note, this is transformed by the Lua script
class DUUIRequest(BaseModel):
    # The texts language
    end: int
    #
    lang: str
    #
    begin: int
    #
    end: int
    # text
    text: str
    #
    params: DUUIParams


# UIMA type: mark modification of the document
class DocumentModification(BaseModel):
    user: str
    timestamp: int
    comment: str


# UIMA type: adds metadata to each annotation
class AnnotationMeta(BaseModel):
    name: str
    version: str
    modelName: str
    modelVersion: str

def fix_unicode_problems(text):
    # fix emoji in python string and prevent json error on response
    # File "/usr/local/lib/python3.8/site-packages/starlette/responses.py", line 190, in render
    # UnicodeEncodeError: 'utf-8' codec can't encode characters in position xx-yy: surrogates not allowed
    clean_text = text.encode('utf-16', 'surrogatepass').decode('utf-16', 'surrogateescape')
    return clean_text

def process_selection(model_name, request):
    begin = 0
    end = 0
    results_out = []
    factors = []
    group_name = []
    len_results = []
    output = {}

    if model_name == "Textstat":
        # Readability metrics with textstat
        readability_metrics = ReadabilityMetricsTextStat()
        results = readability_metrics.compute_readability(request.text)
        results_out.append([])
        factors.append([])
        group_name.append("Readability Scores")
        for key, value in results.items():
            results_out[0].append(key)
            factors[0].append(value)
        len_results.append(len(results_out[0]))
        begin = request.begin
        end = request.end
    elif model_name == "Diversity":
        # Readability metrics with diversity
        readability_metrics = ReadabilityMetricsDiversity()
<<<<<<< HEAD
        results = readability_metrics.compute_diversity(request.text)
        results_out.append([])
        factors.append([])
        group_name.append("Readability Scores")
=======
        results = readability_metrics.compute_diversity(request.text, request.params)
>>>>>>> c09c4954
        for key, value in results.items():
            results_out[0].append(key)
            factors[0].append(value)
        len_results.append(len(results_out[0]))
        begin = request.begin
        end = request.end
    elif model_name == "Readability":
        readability_metrics = ReadabilityCompute()
        results = readability_metrics.get_readability(request.text, request.lang)
        counter = -1
        for group, metrics in results.items():
            counter += 1
            results_out.append([])
            factors.append([])
            group_name.append(group)
            for key, value in metrics.items():
                results_out[counter].append(key)
                factors[counter].append(value)
            len_results.append(len(metrics))
        begin = request.begin
        end = request.end
    else:
        logger.error("Model %s not supported", model_name)
        raise ValueError(f"Model {model_name} not supported")
    output["begin"] = begin
    output["end"] = end
    output["results"] = results_out
    output["factors"] = factors
    output["len_results"] = len_results
    output["group_name"] = group_name
    return output



# Response sent by DUUI
# Note, this is transformed by the Lua script
class DUUIResponse(BaseModel):
    # Symspelloutput
    # List of Sentence with every token
    # Every token is a dictionary with following Infos:
    # Symspelloutput right if the token is correct, wrong if the token is incorrect, skipped if the token was skipped, unkownn if token can corrected with Symspell
    # If token is unkown it will be predicted with BERT Three output pos:
    # 1. Best Prediction with BERT MASKED
    # 2. Best Cos-sim with Sentence-Bert and with perdicted words of BERT MASK
    # 3. Option 1 and 2 together
    meta: AnnotationMeta
    # Modification meta, one per document
    modification_meta: DocumentModification
    begin: int
    end: int
    results: List
    factors: List
    group_name: List
    len_results: List
    model_name: str
    model_version: str
    model_source: str
    model_lang: str


app = FastAPI(
    openapi_url="/openapi.json",
    docs_url="/api",
    redoc_url=None,
    title=settings.annotator_name,
    description="Offensive annotator",
    version=settings.model_version,
    terms_of_service="https://www.texttechnologylab.org/legal_notice/",
    contact={
        "name": "TTLab Team",
        "url": "https://texttechnologylab.org",
        "email": "bagci@em.uni-frankfurt.de",
    },
    license_info={
        "name": "AGPL",
        "url": "http://www.gnu.org/licenses/agpl-3.0.en.html",
    },
)

with open(lua_communication_script_filename, 'rb') as f:
    lua_communication_script = f.read().decode("utf-8")
logger.debug("Lua communication script:")
logger.debug(lua_communication_script_filename)


# Get typesystem of this annotator
@app.get("/v1/typesystem")
def get_typesystem() -> Response:
    # TODO remove cassis dependency, as only needed for typesystem at the moment?
    xml = typesystem.to_xml()
    xml_content = xml.encode("utf-8")

    return Response(
        content=xml_content,
        media_type="application/xml"
    )


# Return Lua communication script
@app.get("/v1/communication_layer", response_class=PlainTextResponse)
def get_communication_layer() -> str:
    return lua_communication_script


# Return documentation info
@app.get("/v1/documentation")
def get_documentation():
    return "Test"


# Process request from DUUI
@app.post("/v1/process")
def post_process(request: DUUIRequest):
    # Return data
    # Save modification start time for later
    modification_timestamp_seconds = int(time())
    begin = 0
    end = 0
    len_results = 0
    results = []
    factors = []
    group_name = []
    try:
        model_source = settings.model_source
        model_lang = settings.model_lang
        model_version = settings.model_version
        # set meta Informations
        meta = AnnotationMeta(
            name=settings.annotator_name,
            version=settings.annotator_version,
            modelName=settings.model_name,
            modelVersion=settings.model_version,
        )
        # Add modification info
        modification_meta_comment = f"{settings.annotator_name} ({settings.annotator_version}))"
        modification_meta = DocumentModification(
            user=settings.annotator_name,
            timestamp=modification_timestamp_seconds,
            comment=modification_meta_comment
        )
        output = process_selection(settings.model_name, request)
        begin = output["begin"]
        end = output["end"]
        results = output["results"]
        factors = output["factors"]
        len_results = output["len_results"]
        group_name = output["group_name"]
    except Exception as ex:
        logger.exception(ex)
    return DUUIResponse(meta=meta, modification_meta=modification_meta, begin=begin, end=end, results=results,
                        len_results=len_results, factors=factors, model_name=settings.model_name,
                        model_version=model_version, model_source=model_source, model_lang=model_lang, group_name=group_name)
<|MERGE_RESOLUTION|>--- conflicted
+++ resolved
@@ -117,14 +117,7 @@
     elif model_name == "Diversity":
         # Readability metrics with diversity
         readability_metrics = ReadabilityMetricsDiversity()
-<<<<<<< HEAD
-        results = readability_metrics.compute_diversity(request.text)
-        results_out.append([])
-        factors.append([])
-        group_name.append("Readability Scores")
-=======
         results = readability_metrics.compute_diversity(request.text, request.params)
->>>>>>> c09c4954
         for key, value in results.items():
             results_out[0].append(key)
             factors[0].append(value)
