[![Version](https://img.shields.io/static/v1?label=duui-transformers-sentiment-atomar&message=0.3.0&color=blue)](https://docker.texttechnologylab.org/v2/duui-transformers-sentiment/tags/list)
[![Version](https://img.shields.io/static/v1?label=Python&message=3.10&color=green)]()
[![Version](https://img.shields.io/static/v1?label=Transformers&message=4.41.2&color=yellow)]()
[![Version](https://img.shields.io/static/v1?label=Torch&message=2.3.0&color=red)]()

# Transformers Sentiment

DUUI implementation for selected Hugging-Face-based transformer [Sentiment tools](https://huggingface.co/models?sort=trending&search=sentiment) models.
## Included Models

| Name                                                          |                                                                                            | Revision                           | Languages |
|---------------------------------------------------------------|--------------------------------------------------------------------------------------------|------------------------------------|------|
| twitter-xlm-roberta-base-sentiment                            | https://huggingface.co/cardiffnlp/twitter-xlm-roberta-base-sentiment | f2f1202b1bdeb07342385c3f807f9c07cd8f5cf8 | Multilingual |
| citizenlab-twitter-xlm-roberta-base-sentiment-finetunned      | https://huggingface.co/citizenlab/twitter-xlm-roberta-base-sentiment-finetunned | a9381f1d9e6f8aac74155964c2f6ea9a63a9e9a6 | Multilingual |
| distilbert-base-multilingual-cased-sentiments-student         | https://huggingface.co/lxyuan/distilbert-base-multilingual-cased-sentiments-student | cf991100d706c13c0a080c097134c05b7f436c45 | Multilingual |
| philschmid-distilbert-base-multilingual-cased-sentiments-student | https://huggingface.co/philschmid/distilbert-base-multilingual-cased-sentiment | b45a713783e49ac09c94dfda4bff847f4ad771c5 | Multilingual |
| cardiffnlp-sentiment-en                                       | https://huggingface.co/cardiffnlp/twitter-roberta-base-sentiment-latest | 4ba3d4463bd152c9e4abd892b50844f30c646708 | EN   |
| roberta-based-en | https://huggingface.co/j-hartmann/sentiment-roberta-large-english-3-classes | 81cdc0fe3eee1bc18d95ffdfb56b2151a39c9007 | EN   |
| finance-sentiment-de  | https://huggingface.co/bardsai/finance-sentiment-de-base | 51b3d03f716eaa093dc42130f675839675a07b9a  | DE   |
<<<<<<< HEAD
| phobert-base-vietnamese-sentiment | https://huggingface.co/wonrax/phobert-base-vietnamese-sentiment | 9076a5896971b5d551588fe8a51c722c89731d36 | VI   |
=======
| german-sentiment-bert  | https://huggingface.co/oliverguhr/german-sentiment-bert | b1177ff59e305c966836ba2825d3dc2efc53f125  | DE   |
>>>>>>> f66434bc

# How To Use

For using duui-transformers-sentiment as a DUUI image it is necessary to use the [Docker Unified UIMA Interface (DUUI)](https://github.com/texttechnologylab/DockerUnifiedUIMAInterface).

## Start Docker container

```
docker run --rm -p 9714:9714 docker.texttechnologylab.org/duui-transformers-sentiment-atomar-[modelname]:latest

```

Find all available image tags here: [https://docker.texttechnologylab.org/v2/duui-transformers-sentiment-atomar-[modelname]/tags/list](https://docker.texttechnologylab.org/v2/duui-transformers-topic-[modelname]/tags/list)

## Run within DUUI

```
composer.add(
    new DUUIDockerDriver.Component("docker.texttechnologylab.org/duui-transformers-sentiment-atomar-[modelname]:latest")
        .withParameter("selection", "de.tudarmstadt.ukp.dkpro.core.api.segmentation.type.Sentence")
);
```

### Parameters

| Name | Description |
| ---- | ----------- |
| `selection`  | Use `text` to process the full document text or any selectable UIMA type class name |

# Cite

If you want to use the DUUI image please quote this as follows:

Alexander Leonhardt, Giuseppe Abrami, Daniel Baumartz and Alexander Mehler. (2023). "Unlocking the Heterogeneous Landscape of Big Data NLP with DUUI." Findings of the Association for Computational Linguistics: EMNLP 2023, 385–399. [[LINK](https://aclanthology.org/2023.findings-emnlp.29)] [[PDF](https://aclanthology.org/2023.findings-emnlp.29.pdf)] 

## BibTeX

```
@inproceedings{Leonhardt:et:al:2023,
  title     = {Unlocking the Heterogeneous Landscape of Big Data {NLP} with {DUUI}},
  author    = {Leonhardt, Alexander and Abrami, Giuseppe and Baumartz, Daniel and Mehler, Alexander},
  editor    = {Bouamor, Houda and Pino, Juan and Bali, Kalika},
  booktitle = {Findings of the Association for Computational Linguistics: EMNLP 2023},
  year      = {2023},
  address   = {Singapore},
  publisher = {Association for Computational Linguistics},
  url       = {https://aclanthology.org/2023.findings-emnlp.29},
  pages     = {385--399},
  pdf       = {https://aclanthology.org/2023.findings-emnlp.29.pdf},
  abstract  = {Automatic analysis of large corpora is a complex task, especially
               in terms of time efficiency. This complexity is increased by the
               fact that flexible, extensible text analysis requires the continuous
               integration of ever new tools. Since there are no adequate frameworks
               for these purposes in the field of NLP, and especially in the
               context of UIMA, that are not outdated or unusable for security
               reasons, we present a new approach to address the latter task:
               Docker Unified UIMA Interface (DUUI), a scalable, flexible, lightweight,
               and feature-rich framework for automatic distributed analysis
               of text corpora that leverages Big Data experience and virtualization
               with Docker. We evaluate DUUI{'}s communication approach against
               a state-of-the-art approach and demonstrate its outstanding behavior
               in terms of time efficiency, enabling the analysis of big text
               data.}
}

@misc{Bagci:2024,
  author         = {Bagci, Mevlüt},
  title          = {Hugging-Face-based Sentiment models as {DUUI} component},
  year           = {2024},
  howpublished   = {https://github.com/texttechnologylab/duui-uima/tree/main/duui-transformers-sentiment-atomar}
}

```<|MERGE_RESOLUTION|>--- conflicted
+++ resolved
@@ -17,11 +17,8 @@
 | cardiffnlp-sentiment-en                                       | https://huggingface.co/cardiffnlp/twitter-roberta-base-sentiment-latest | 4ba3d4463bd152c9e4abd892b50844f30c646708 | EN   |
 | roberta-based-en | https://huggingface.co/j-hartmann/sentiment-roberta-large-english-3-classes | 81cdc0fe3eee1bc18d95ffdfb56b2151a39c9007 | EN   |
 | finance-sentiment-de  | https://huggingface.co/bardsai/finance-sentiment-de-base | 51b3d03f716eaa093dc42130f675839675a07b9a  | DE   |
-<<<<<<< HEAD
 | phobert-base-vietnamese-sentiment | https://huggingface.co/wonrax/phobert-base-vietnamese-sentiment | 9076a5896971b5d551588fe8a51c722c89731d36 | VI   |
-=======
 | german-sentiment-bert  | https://huggingface.co/oliverguhr/german-sentiment-bert | b1177ff59e305c966836ba2825d3dc2efc53f125  | DE   |
->>>>>>> f66434bc
 
 # How To Use
 
